--- conflicted
+++ resolved
@@ -222,11 +222,7 @@
         wandb.init(project = wandb_project_name,
                    name = model_id,
                    id = model_id,
-<<<<<<< HEAD
-                   dir = join(out_path, "wandb_cache"),
-=======
                    dir = model_path,
->>>>>>> 4ca3e675
                    resume = False)
         wandb_config = wandb.config
 
