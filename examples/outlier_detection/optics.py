--- conflicted
+++ resolved
@@ -86,10 +86,6 @@
         best_valid_losses.append(best_valid_loss)
         hparams.append(join(model_path, 'model-hparams.json'))
 
-<<<<<<< HEAD
-    # Select model 
-=======
->>>>>>> eab59954
     best_model = np.argmin(best_valid_losses)
     best_checkpoint = best_checkpoints[best_model]
     best_hparams = hparams[best_model]
